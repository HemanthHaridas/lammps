--- conflicted
+++ resolved
@@ -12,19 +12,9 @@
 ------------------------------------------------------------------------- */
 
 #ifdef NPAIR_CLASS
-// clang-format off
+
 NPairStyle(halffull/newtoff/omp,
            NPairHalffullNewtoffOmp,
-<<<<<<< HEAD
-           NP_HALF_FULL | NP_NEWTOFF | NP_NSQ | NP_BIN | NP_MULTI | NP_HALF |
-           NP_ORTHO | NP_TRI |NP_OMP);
-
-NPairStyle(halffull/newtoff/skip/omp,
-           NPairHalffullNewtoffOmp,
-           NP_HALF_FULL | NP_NEWTOFF | NP_NSQ | NP_BIN | NP_MULTI | NP_HALF |
-           NP_ORTHO | NP_TRI | NP_SKIP | NP_OMP);
-// clang-format on
-=======
            NP_HALF_FULL | NP_NEWTOFF | NP_NSQ | NP_BIN | NP_MULTI | NP_MULTI_OLD | NP_HALF |
            NP_ORTHO | NP_TRI |NP_OMP)
 
@@ -32,7 +22,6 @@
            NPairHalffullNewtoffOmp,
            NP_HALF_FULL | NP_NEWTOFF | NP_NSQ | NP_BIN | NP_MULTI | NP_MULTI_OLD | NP_HALF |
            NP_ORTHO | NP_TRI | NP_SKIP | NP_OMP)
->>>>>>> 6740959c
 #else
 
 #ifndef LMP_NPAIR_HALFFULL_NEWTOFF_OMP_H
