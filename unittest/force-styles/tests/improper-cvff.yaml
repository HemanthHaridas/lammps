---
lammps_version: 10 Feb 2021
<<<<<<< HEAD
date_generated: Fri Feb 26 23:09:36 2021
epsilon: 2.5e-13
=======
date_generated: Wed Feb 24 19:35:14 202
epsilon: 1e-11
>>>>>>> 42895ac6
prerequisites: ! |
  atom full
  improper cvff
pre_commands: ! ""
post_commands: ! ""
input_file: in.fourmol
improper_style: cvff
improper_coeff: ! |
  1  75.0 -1 5
  2  45.0 +1 2
extract: ! ""
natoms: 29
init_energy: 89.3326668855358
init_stress: ! |2-
   6.3735186906797781e-01  5.1961496386521944e-01 -1.1569668329364793e+00  6.0239243426043387e-01 -3.1000536955332481e-01 -5.5270895482870697e-01
init_forces: ! |2
    1  0.0000000000000000e+00  0.0000000000000000e+00  0.0000000000000000e+00
    2  0.0000000000000000e+00  0.0000000000000000e+00  0.0000000000000000e+00
    3  2.8670207225427475e+00  3.0986561256939922e+00 -4.7143280681370925e-01
    4  0.0000000000000000e+00  0.0000000000000000e+00  0.0000000000000000e+00
    5  0.0000000000000000e+00  0.0000000000000000e+00  0.0000000000000000e+00
    6 -6.0211065055074187e-01 -1.3523452665328648e+00 -3.9074689491948789e-01
    7  3.1857235094213934e+00  3.4440604439155891e+00 -5.5417013356316147e-01
    8 -2.0494336190966692e+01 -1.9987202220980407e+01  5.9716646066503358e+00
    9  7.4704052240849492e+00  7.2103972597448092e+00 -2.9798194738552723e+00
   10  7.5732973854683436e+00  7.5864336581588816e+00 -1.5754952974987049e+00
   11  0.0000000000000000e+00  0.0000000000000000e+00  0.0000000000000000e+00
   12  0.0000000000000000e+00  0.0000000000000000e+00  0.0000000000000000e+00
   13  0.0000000000000000e+00  0.0000000000000000e+00  0.0000000000000000e+00
   14  0.0000000000000000e+00  0.0000000000000000e+00  0.0000000000000000e+00
   15  0.0000000000000000e+00  0.0000000000000000e+00  0.0000000000000000e+00
   16  0.0000000000000000e+00  0.0000000000000000e+00  0.0000000000000000e+00
   17  0.0000000000000000e+00  0.0000000000000000e+00  0.0000000000000000e+00
   18  0.0000000000000000e+00  0.0000000000000000e+00  0.0000000000000000e+00
   19  0.0000000000000000e+00  0.0000000000000000e+00  0.0000000000000000e+00
   20  0.0000000000000000e+00  0.0000000000000000e+00  0.0000000000000000e+00
   21  0.0000000000000000e+00  0.0000000000000000e+00  0.0000000000000000e+00
   22  0.0000000000000000e+00  0.0000000000000000e+00  0.0000000000000000e+00
   23  0.0000000000000000e+00  0.0000000000000000e+00  0.0000000000000000e+00
   24  0.0000000000000000e+00  0.0000000000000000e+00  0.0000000000000000e+00
   25  0.0000000000000000e+00  0.0000000000000000e+00  0.0000000000000000e+00
   26  0.0000000000000000e+00  0.0000000000000000e+00  0.0000000000000000e+00
   27  0.0000000000000000e+00  0.0000000000000000e+00  0.0000000000000000e+00
   28  0.0000000000000000e+00  0.0000000000000000e+00  0.0000000000000000e+00
   29  0.0000000000000000e+00  0.0000000000000000e+00  0.0000000000000000e+00
run_energy: 89.3292146995311
run_stress: ! |2-
   6.4099342941199167e-01  5.2185345018626172e-01 -1.1628468796005447e+00  6.0557206546498987e-01 -3.1107455425782704e-01 -5.5667330437418350e-01
run_forces: ! |2
    1  0.0000000000000000e+00  0.0000000000000000e+00  0.0000000000000000e+00
    2  0.0000000000000000e+00  0.0000000000000000e+00  0.0000000000000000e+00
    3  3.2086242062364363e+00  3.4667614839920589e+00 -5.2430001018683470e-01
    4  0.0000000000000000e+00  0.0000000000000000e+00  0.0000000000000000e+00
    5  0.0000000000000000e+00  0.0000000000000000e+00  0.0000000000000000e+00
    6 -1.6257387255683398e+00 -2.4566238490662329e+00 -2.1669074891443074e-01
    7  3.5595931382690651e+00  3.8471494110538060e+00 -6.1949417285075015e-01
    8 -2.0283099241227319e+01 -1.9754544182200959e+01  5.9266840444229842e+00
    9  7.5154358978159550e+00  7.2557031439539230e+00 -2.9932893233552846e+00
   10  7.6251847244742024e+00  7.6415539922674043e+00 -1.5729097891156840e+00
   11  0.0000000000000000e+00  0.0000000000000000e+00  0.0000000000000000e+00
   12  0.0000000000000000e+00  0.0000000000000000e+00  0.0000000000000000e+00
   13  0.0000000000000000e+00  0.0000000000000000e+00  0.0000000000000000e+00
   14  0.0000000000000000e+00  0.0000000000000000e+00  0.0000000000000000e+00
   15  0.0000000000000000e+00  0.0000000000000000e+00  0.0000000000000000e+00
   16  0.0000000000000000e+00  0.0000000000000000e+00  0.0000000000000000e+00
   17  0.0000000000000000e+00  0.0000000000000000e+00  0.0000000000000000e+00
   18  0.0000000000000000e+00  0.0000000000000000e+00  0.0000000000000000e+00
   19  0.0000000000000000e+00  0.0000000000000000e+00  0.0000000000000000e+00
   20  0.0000000000000000e+00  0.0000000000000000e+00  0.0000000000000000e+00
   21  0.0000000000000000e+00  0.0000000000000000e+00  0.0000000000000000e+00
   22  0.0000000000000000e+00  0.0000000000000000e+00  0.0000000000000000e+00
   23  0.0000000000000000e+00  0.0000000000000000e+00  0.0000000000000000e+00
   24  0.0000000000000000e+00  0.0000000000000000e+00  0.0000000000000000e+00
   25  0.0000000000000000e+00  0.0000000000000000e+00  0.0000000000000000e+00
   26  0.0000000000000000e+00  0.0000000000000000e+00  0.0000000000000000e+00
   27  0.0000000000000000e+00  0.0000000000000000e+00  0.0000000000000000e+00
   28  0.0000000000000000e+00  0.0000000000000000e+00  0.0000000000000000e+00
   29  0.0000000000000000e+00  0.0000000000000000e+00  0.0000000000000000e+00
...<|MERGE_RESOLUTION|>--- conflicted
+++ resolved
@@ -1,12 +1,7 @@
 ---
 lammps_version: 10 Feb 2021
-<<<<<<< HEAD
-date_generated: Fri Feb 26 23:09:36 2021
-epsilon: 2.5e-13
-=======
 date_generated: Wed Feb 24 19:35:14 202
 epsilon: 1e-11
->>>>>>> 42895ac6
 prerequisites: ! |
   atom full
   improper cvff
